#### VARIABLES
# RUNARGS: arguments for run
# DOCKER_OPTS: docker-compose options for run, test, launch-*
# TESTPKGS: packages for test, default ./src/...
# TESTFLAGS: flags for test
# VENDOR_ALL: do not ignore some vendors when updating vendor directory
# VENDOR_IGNORE_DIRS: ignore vendor dirs
# KUBECTLFLAGS: flags for kubectl
####

ifndef TESTPKGS
	TESTPKGS = ./src/...
endif
ifndef VENDOR_IGNORE_DIRS
	VENDOR_IGNORE_DIRS = go.pedge.io
endif
ifdef VENDOR_ALL
	VENDOR_IGNORE_DIRS =
endif

COMPILE_RUN_ARGS = -v /var/run/docker.sock:/var/run/docker.sock --privileged=true

all: build

version:
	@echo 'package main; import "fmt"; import "github.com/pachyderm/pachyderm"; func main() { fmt.Println(pachyderm.Version.VersionString()) }' > /tmp/pachyderm_version.go
	@go run /tmp/pachyderm_version.go

deps:
	GO15VENDOREXPERIMENT=0 go get -d -v ./src/... ./.

update-deps:
	GO15VENDOREXPERIMENT=0 go get -d -v -u -f ./src/... ./.

test-deps:
	GO15VENDOREXPERIMENT=0 go get -d -v -t ./src/... ./.

update-test-deps:
	GO15VENDOREXPERIMENT=0 go get -d -v -t -u -f ./src/... ./.

vendor-update:
	CGO_ENABLED=1 GOOS=linux GOARCH=amd64 GO15VENDOREXPERIMENT=0 go get -d -v -t -u -f ./src/... ./.

vendor-without-update:
	go get -v github.com/kardianos/govendor
	rm -rf vendor
	govendor init
	CGO_ENABLED=1 GOOS=linux GOARCH=amd64 govendor add +external
	CGO_ENABLED=1 GOOS=linux GOARCH=amd64 govendor update +vendor
	$(foreach vendor_dir, $(VENDOR_IGNORE_DIRS), rm -rf vendor/$(vendor_dir) || exit; git checkout vendor/$(vendor_dir) || exit;)

vendor: vendor-update vendor-without-update

build:
	GO15VENDOREXPERIMENT=1 go build ./src/... ./.

install:
	# GOPATH/bin must be on your PATH to access these binaries:
	GO15VENDOREXPERIMENT=1 go install ./src/cmd/pachctl ./src/cmd/pachctl-doc

docker-build-test:
	docker build -t pachyderm/test .

docker-build-compile:
	docker build -t pachyderm_compile .

docker-build-job-shim: docker-build-compile
	docker run $(COMPILE_RUN_ARGS) pachyderm_compile sh etc/compile/compile.sh job-shim

docker-build-pachd: docker-build-compile
	docker run $(COMPILE_RUN_ARGS) pachyderm_compile sh etc/compile/compile.sh pachd

docker-build-hyperkube:
	docker build -t privileged_hyperkube etc/kube

docker-build: docker-build-test docker-build-job-shim docker-build-pachd


docker-push-test: docker-build-test
	docker push pachyderm/test

docker-push-job-shim: docker-build-job-shim
	docker push pachyderm/job-shim

docker-push-pachd: docker-build-pachd
	docker push pachyderm/pachd

docker-push: docker-push-job-shim docker-push-pachd

launch-kube: docker-build-hyperkube
	etc/kube/start-kube-docker.sh

clean-launch-kube:
	docker kill $$(docker ps -q)

kube-cluster-assets: install
	pachctl manifest -s 32 >etc/kube/pachyderm.json

launch:
	kubectl $(KUBECTLFLAGS) create -f etc/kube/pachyderm.json

launch-dev: launch-kube launch

clean-job:

clean-launch:
	kubectl $(KUBECTLFLAGS) delete --ignore-not-found job -l suite=pachyderm
	kubectl $(KUBECTLFLAGS) delete --ignore-not-found all -l suite=pachyderm
	kubectl $(KUBECTLFLAGS) delete --ignore-not-found serviceaccount -l suite=pachyderm
	kubectl $(KUBECTLFLAGS) delete --ignore-not-found secret -l suite=pachyderm

integration-tests: 
	kubectl $(KUBECTLFLAGS) delete --ignore-not-found pod integrationtests
<<<<<<< HEAD
	kubectl $(KUBECTLFLAGS) run integrationtests -i --image pachyderm/test --restart=Never --command -- go test . -timeout 60s
=======
	kubectl $(KUBECTLFLAGS) run integrationtests -i --image pachyderm/test --restart=Never --command -- go test .
>>>>>>> 05498ad1

proto:
	go get -v go.pedge.io/protoeasy/cmd/protoeasy
	protoeasy --grpc --grpc-gateway --go --go-import-path github.com/pachyderm/pachyderm/src src

pretest:
	go get -v github.com/kisielk/errcheck
	go get -v github.com/golang/lint/golint
	for file in $$(find "./src" -name '*.go' | grep -v '\.pb\.go' | grep -v '\.pb\.gw\.go'); do \
		golint $$file | grep -v unexported; \
		if [ -n "$$(golint $$file | grep -v unexported)" ]; then \
		exit 1; \
		fi; \
		done;
	go vet -n ./src/... | while read line; do \
		modified=$$(echo $$line | sed "s/ [a-z0-9_/]*\.pb\.gw\.go//g"); \
		$$modified; \
		if [ -n "$$($$modified)" ]; then \
		exit 1; \
		fi; \
		done
	#errcheck $$(go list ./src/... | grep -v src/cmd/ppsd | grep -v src/pfs$$ | grep -v src/pps$$)

test: pretest docker-build clean-launch launch integration-tests

localtest: 
	GO15VENDOREXPERIMENT=1 go test -v -short $$(go list ./... | grep -v '/vendor/')

clean: clean-launch clean-launch-kube

doc: install
	# we rename to pachctl because the program name is used in generating docs
	cp $(GOPATH)/bin/pachctl-doc ./pachctl
	rm -rf doc/pachctl && mkdir doc/pachctl
	./pachctl
	rm ./pachctl

grep-data:
	go run examples/grep/generate.go >examples/grep/set1.txt
	go run examples/grep/generate.go >examples/grep/set2.txt

grep-example:
	sh examples/grep/run.sh

.PHONY: \
	doc \
	all \
	version \
	deps \
	update-deps \
	test-deps \
	update-test-deps \
	vendor-update \
	vendor-without-update \
	vendor \
	build \
	install \
	docker-build-test \
	docker-build-compile \
	docker-build \
	docker-build-pachd \
	docker-push \
	docker-push-pachd \
	run \
	launch \
	proto \
	pretest \
	docker-clean-test \
	go-test \
	go-test-long \
	test \
	test-long \
	clean<|MERGE_RESOLUTION|>--- conflicted
+++ resolved
@@ -111,11 +111,7 @@
 
 integration-tests: 
 	kubectl $(KUBECTLFLAGS) delete --ignore-not-found pod integrationtests
-<<<<<<< HEAD
 	kubectl $(KUBECTLFLAGS) run integrationtests -i --image pachyderm/test --restart=Never --command -- go test . -timeout 60s
-=======
-	kubectl $(KUBECTLFLAGS) run integrationtests -i --image pachyderm/test --restart=Never --command -- go test .
->>>>>>> 05498ad1
 
 proto:
 	go get -v go.pedge.io/protoeasy/cmd/protoeasy
