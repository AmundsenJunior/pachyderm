package btrfs

import (
	"bufio"
	"crypto/rand"
	"fmt"
	"io"
	"log"
	"os"
	"path"
<<<<<<< HEAD
	"runtime/debug"
=======
	"reflect"
>>>>>>> c42c8aa4
	"strings"
	"sync"
	"testing"
)

var run_string string

func check(err error, t *testing.T) {
	if err != nil {
		debug.PrintStack()
		t.Fatal(err)
	}
}

// writeFile quickly writes a string to disk.
func writeFile(name, content string, t *testing.T) {
	f, err := Create(name)
	check(err, t)
	f.WriteString(content + "\n")
	check(f.Close(), t)
}

var suffix int = 0

// writeLots writes a lots of data to disk in 128 MB files
func writeLots(prefix string, nFiles int, t *testing.T) {
	var wg sync.WaitGroup
	defer wg.Wait()
	for i := 0; i < nFiles; i++ {
		wg.Add(1)
		go func(i int) {
			defer wg.Done()
			f, err := Create(fmt.Sprintf("%s-%d", prefix, suffix))
			check(err, t)
			suffix++
			_, err = io.Copy(f, io.LimitReader(rand.Reader, (1<<20)*16))
			check(err, t)
			check(f.Close(), t)
		}(i)
	}
}

// checkFile checks if a file on disk contains a given string.
func checkFile(name, content string, t *testing.T) {
	exists, err := FileExists(name)
	check(err, t)
	if !exists {
		t.Fatalf("File %s should exist.", name)
	}

	f, err := Open(name)
	if err != nil {
		t.Fatal(err)
	}
	reader := bufio.NewReader(f)
	line, err := reader.ReadString('\n')
	if err != nil {
		t.Fatal(err)
	}
	if line != content+"\n" {
		t.Fatal("File contained the wrong value.")
	}
	f.Close()
}

// checkNoFile checks that no file is present.
func checkNoFile(name string, t *testing.T) {
	exists, err := FileExists(name)
	check(err, t)
	if exists {
		t.Fatalf("File %s shouldn't exist.", name)
	}
}

func removeFile(name string, t *testing.T) {
	err := Remove(name)
	if err != nil {
		t.Fatal(err)
	}
}

// TestOsOps checks that reading, writing, and deletion are correct on BTRFS.
func TestOsOps(t *testing.T) {
	writeFile("foo", "foo", t)
	checkFile("foo", "foo", t)
	removeFile("foo", t)
	checkNoFile("foo", t)
}

// TestGit checks that the Git-style interface to BTRFS is correct.
func TestGit(t *testing.T) {
	srcRepo := "repo_TestGit"
	// Create the repo:
	check(Init(srcRepo), t)

	// Write a file "file" and create a commit "commit1":
	writeFile(fmt.Sprintf("%s/master/file", srcRepo), "foo", t)
	if !testing.Short() {
		writeLots(fmt.Sprintf("%s/master/big_file", srcRepo), 3, t)
	}
	err := Commit(srcRepo, "commit1", "master")
	check(err, t)
	checkFile(path.Join(srcRepo, "commit1", "file"), "foo", t)

	// Create a new branch "branch" from commit "commit1", and check that
	// it contains the file "file":
	check(Branch(srcRepo, "commit1", "branch"), t)
	checkFile(fmt.Sprintf("%s/branch/file", srcRepo), "foo", t)

	// Create a file "file2" in branch "branch", and commit it to
	// "commit2":
	writeFile(fmt.Sprintf("%s/branch/file2", srcRepo), "foo", t)
	if !testing.Short() {
		writeLots(fmt.Sprintf("%s/master/big_file", srcRepo), 3, t)
	}
	err = Commit(srcRepo, "commit2", "branch")
	check(err, t)
	checkFile(path.Join(srcRepo, "commit2", "file2"), "foo", t)

	// Print BTRFS hierarchy data for humans:
	check(Log(srcRepo, "t0", Desc, func(r io.Reader) error {
		_, err := io.Copy(os.Stdout, r)
		return err
	}), t)
}

func TestNewRepoIsEmpty(t *testing.T) {
	srcRepo := "repo_TestNewRepoIsEmpty"
	check(Init(srcRepo), t)

	// ('master' is the default branch)
	dirpath := path.Join(srcRepo, "master")
	descriptors, err := ReadDir(dirpath)
	check(err, t)
	if len(descriptors) != 1 || descriptors[0].Name() != ".meta" {
		t.Fatalf("expected empty repo")
	}
}

func TestCommitsAreReadOnly(t *testing.T) {
	srcRepo := "repo_TestCommitsAreReadOnly"
	check(Init(srcRepo), t)

	err := Commit(srcRepo, "commit1", "master")
	check(err, t)

	_, err = Create(fmt.Sprintf("%s/commit1/file", srcRepo))
	if err == nil {
		t.Fatalf("expected error")
	}
	if !strings.Contains(err.Error(), "read-only file system") {
		t.Fatalf("expected read-only filesystem error, got %s", err)
	}
}

func TestBranchesAreReadWrite(t *testing.T) {
	srcRepo := "repo_TestBranchesAreReadWrite"
	check(Init(srcRepo), t)

	err := Branch(srcRepo, "t0", "my_branch")
	check(err, t)

	fn := fmt.Sprintf("%s/my_branch/file", srcRepo)
	writeFile(fn, "some content", t)
	checkFile(fn, "some content", t)
}

// TestReplication checks that replication is correct when using local BTRFS.
// Uses `Pull`
// This is heavier and hairier, do it last.
func TestReplication(t *testing.T) {
	t.Skip("implement this")
}

// TestSendRecv checks the Send and Recv replication primitives.
func TestSendRecv(t *testing.T) {
	// Create a source repo:
	srcRepo := "repo_TestSendRecv_src"
	check(Init(srcRepo), t)

	// Create a file in the source repo:
	writeFile(fmt.Sprintf("%s/master/myfile1", srcRepo), "foo", t)
	if testing.Short() {
		writeLots(fmt.Sprintf("%s/master/big_file", srcRepo), 1, t)
	} else {
		writeLots(fmt.Sprintf("%s/master/big_file", srcRepo), 10, t)
	}

	// Create a commit in the source repo:
	check(Commit(srcRepo, "mycommit1", "master"), t)

	// Create another file in the source repo:
	writeFile(fmt.Sprintf("%s/master/myfile2", srcRepo), "bar", t)
	if testing.Short() {
		writeLots(fmt.Sprintf("%s/master/big_file", srcRepo), 1, t)
	} else {
		writeLots(fmt.Sprintf("%s/master/big_file", srcRepo), 10, t)
	}

	// Create a another commit in the source repo:
	check(Commit(srcRepo, "mycommit2", "master"), t)

	// Create a destination repo:
	dstRepo := "repo_TestSendRecv_dst"
	check(InitReplica(dstRepo), t)
	repo2Recv := func(r io.Reader) error { return Recv(dstRepo, r) }
	check(Send(srcRepo, "t0", repo2Recv), t)

	// Verify that the commits "mycommit1" and "mycommit2" do not exist in destination:
	checkNoFile(fmt.Sprintf("%s/mycommit1", dstRepo), t)
	checkNoFile(fmt.Sprintf("%s/mycommit2", dstRepo), t)

	// Run a Send/Recv operation to fetch data from the older "mycommit1".
	// This verifies that tree copying works:
	check(Send(srcRepo, "mycommit1", repo2Recv), t)

	// Check that the file from mycommit1 exists, but not from mycommit2:
	checkFile(fmt.Sprintf("%s/mycommit1/myfile1", dstRepo), "foo", t)
	checkNoFile(fmt.Sprintf("%s/mycommit2/myfile2", dstRepo), t)

	// Send again, this time starting from mycommit1 and going to mycommit2:
	check(Send(srcRepo, "mycommit2", repo2Recv), t)

	// Verify that files from both commits are present:
	checkFile(fmt.Sprintf("%s/mycommit1/myfile1", dstRepo), "foo", t)
	checkFile(fmt.Sprintf("%s/mycommit2/myfile2", dstRepo), "bar", t)
}

// TestSendWithMissingIntermediateCommitIsCorrect(?) // ? means we don't know what the behavior is.

// TestBranchesAreNotReplicated // this is a known property, but not desirable long term
// TestCommitsAreReplicated // Uses Send and Recv
func TestCommitsAreReplicated(t *testing.T) {
	log.SetFlags(log.Lshortfile)
	// Create a source repo:
	srcRepo := "repo_TestCommitsAreReplicated_src"
	check(Init(srcRepo), t)

	// Create a file in the source repo:
	writeFile(fmt.Sprintf("%s/master/myfile1", srcRepo), "foo", t)
	if testing.Short() {
		writeLots(fmt.Sprintf("%s/master/big_file", srcRepo), 1, t)
	} else {
		writeLots(fmt.Sprintf("%s/master/big_file", srcRepo), 10, t)
	}

	// Create a commit in the source repo:
	check(Commit(srcRepo, "mycommit1", "master"), t)

	// Create another file in the source repo:
	writeFile(fmt.Sprintf("%s/master/myfile2", srcRepo), "bar", t)
	if testing.Short() {
		writeLots(fmt.Sprintf("%s/master/big_file", srcRepo), 1, t)
	} else {
		writeLots(fmt.Sprintf("%s/master/big_file", srcRepo), 10, t)
	}

	// Create a another commit in the source repo:
	check(Commit(srcRepo, "mycommit2", "master"), t)

	// Create a destination repo:
	dstRepo := "repo_TestCommitsAreReplicated_dst"
	check(InitReplica(dstRepo), t)

	// Verify that the commits "mycommit1" and "mycommit2" do exist in source:
	checkFile(fmt.Sprintf("%s/mycommit1/myfile1", srcRepo), "foo", t)
	checkFile(fmt.Sprintf("%s/mycommit2/myfile2", srcRepo), "bar", t)

	// Verify that the commits "mycommit1" and "mycommit2" do not exist in destination:
	checkNoFile(fmt.Sprintf("%s/mycommit1", dstRepo), t)
	checkNoFile(fmt.Sprintf("%s/mycommit2", dstRepo), t)

	// Run a Pull/Recv operation to fetch all commits:
	err := Pull(srcRepo, "", NewLocalReplica(dstRepo))
	check(err, t)

	// Verify that files from both commits are present:
	checkFile(fmt.Sprintf("%s/mycommit1/myfile1", dstRepo), "foo", t)
	checkFile(fmt.Sprintf("%s/mycommit2/myfile2", dstRepo), "bar", t)

<<<<<<< HEAD
	// Now check that we can use dstRepo as the source for replication
	// Create a second dest repo:
	dstRepo2 := "repo_TestCommitsAreReplicated_dst2"
	check(InitReplica(dstRepo2), t)

	// Verify that the commits "mycommit1" and "mycommit2" do not exist in destination:
	checkNoFile(fmt.Sprintf("%s/mycommit1", dstRepo2), t)
	checkNoFile(fmt.Sprintf("%s/mycommit2", dstRepo2), t)

	// Run a Pull/Recv operation to fetch all commits:
	err = Pull(dstRepo, "", NewLocalReplica(dstRepo2))
	check(err, t)

	// Verify that files from both commits are present:
	checkFile(fmt.Sprintf("%s/mycommit1/myfile1", dstRepo2), "foo", t)
	checkFile(fmt.Sprintf("%s/mycommit2/myfile2", dstRepo2), "bar", t)
	checkFile(fmt.Sprintf("%s/master/myfile1", dstRepo), "foo", t)
	checkFile(fmt.Sprintf("%s/master/myfile2", dstRepo), "bar", t)
}

func TestS3Replica(t *testing.T) {
=======
// TestSendWithMissingIntermediateCommitIsCorrect(?) // ? means we don't know what the behavior is.
func TestSendWithMissingIntermediateCommitIsCorrect(t *testing.T) {
	// Create a source repo:
	srcRepo := "repo_TestSendWithMissingIntermediateCommitIsCorrect_src"
	check(Init(srcRepo), t)

	// Create a file in the source repo:
	writeFile(fmt.Sprintf("%s/master/myfile1", srcRepo), "foo", t)

	// Create a commit in the source repo:
	check(Commit(srcRepo, "mycommit1", "master"), t)

	// Create another file in the source repo:
	writeFile(fmt.Sprintf("%s/master/myfile2", srcRepo), "bar", t)

	// Create a another commit in the source repo:
	check(Commit(srcRepo, "mycommit2", "master"), t)

	// Delete intermediate commit "mycommit1":
	check(SubvolumeDelete(fmt.Sprintf("%s/mycommit1", srcRepo)), t)

	// Verify that the commit "mycommit1" does not exist and "mycommit2" does in the source repo:
	checkNoFile(fmt.Sprintf("%s/mycommit1", srcRepo), t)
	checkFile(fmt.Sprintf("%s/mycommit2/myfile2", srcRepo), "bar", t)

	// Create a destination repo:
	dstRepo := "repo_TestSendWithMissingIntermediateCommitIsCorrect_dst"
	check(InitBare(dstRepo), t)

	// Verify that the commits "mycommit1" and "mycommit2" do not exist in destination:
	checkNoFile(fmt.Sprintf("%s/mycommit1", dstRepo), t)
	checkNoFile(fmt.Sprintf("%s/mycommit2", dstRepo), t)

	// Run a Pull/Recv operation to fetch all commits:
	repo2Recv := func(r io.Reader) error { return Recv(dstRepo, r) }
	transid, err := Transid(srcRepo, "t0")
	check(err, t)
	check(Pull(srcRepo, transid, repo2Recv), t)

	// Verify that the commit "mycommit1" does not exist and "mycommit2" does in the destination repo:
	t.Skipf("TODO(jd,rw): no files were synced")
	checkNoFile(fmt.Sprintf("%s/mycommit1/myfile1", dstRepo), t)
	checkFile(fmt.Sprintf("%s/mycommit2/myfile2", dstRepo), "bar", t)
}

// TestBranchesAreNotImplicitlyReplicated // this is a known property, but not desirable long term
func TestBranchesAreNotImplicitlyReplicated(t *testing.T) {
	// Create a source repo:
	srcRepo := "repo_TestBranchesAreNotImplicitlyReplicated_src"
	check(Init(srcRepo), t)

	// Create a commit in the source repo:
	check(Commit(srcRepo, "mycommit", "master"), t)

	// Create a branch in the source repo:
	check(Branch(srcRepo, "mycommit", "mybranch"), t)

	// Create a destination repo:
	dstRepo := "repo_TestBranchesAreNotImplicitlyReplicated_dst"
	check(InitBare(dstRepo), t)

	// Run a Pull/Recv operation to fetch all commits on master:
	repo2Recv := func(r io.Reader) error { return Recv(dstRepo, r) }
	transid, err := Transid(srcRepo, "t0")
	check(err, t)
	check(Pull(srcRepo, transid, repo2Recv), t)

	// Verify that only the commits are replicated, not branches:
	commitFilename := fmt.Sprintf("%s/mycommit", dstRepo)
	exists, err := FileExists(commitFilename)
	check(err, t)
	if !exists {
		t.Fatalf("File %s should exist.", commitFilename)
	}
	checkNoFile(fmt.Sprintf("%s/mybranch", dstRepo), t)
}

// TestCommitsAreReplicated // Uses Send and Recv
func TestCommitsAreReplicated(t *testing.T) {
>>>>>>> c42c8aa4
	// Create a source repo:
	srcRepo := "repo_TestS3Replica_src"
	check(Init(srcRepo), t)

	// Create a file in the source repo:
	writeFile(fmt.Sprintf("%s/master/myfile1", srcRepo), "foo", t)
	if testing.Short() {
		writeLots(fmt.Sprintf("%s/master/big_file", srcRepo), 1, t)
	} else {
		writeLots(fmt.Sprintf("%s/master/big_file", srcRepo), 10, t)
	}

	// Create a commit in the source repo:
	check(Commit(srcRepo, "mycommit1", "master"), t)

	// Create another file in the source repo:
	writeFile(fmt.Sprintf("%s/master/myfile2", srcRepo), "bar", t)
	if testing.Short() {
		writeLots(fmt.Sprintf("%s/master/big_file", srcRepo), 1, t)
	} else {
		writeLots(fmt.Sprintf("%s/master/big_file", srcRepo), 10, t)
	}

	// Create a another commit in the source repo:
	check(Commit(srcRepo, "mycommit2", "master"), t)

	// Create a destination repo:
	dstRepo := "repo_TestS3Replica_dst"
	check(InitReplica(dstRepo), t)

	// Verify that the commits "mycommit1" and "mycommit2" do in source:
	checkFile(fmt.Sprintf("%s/mycommit1/myfile1", srcRepo), "foo", t)
	checkFile(fmt.Sprintf("%s/mycommit2/myfile2", srcRepo), "bar", t)

	// Verify that the commits "mycommit1" and "mycommit2" do not exist in destination:
	checkNoFile(fmt.Sprintf("%s/mycommit1", dstRepo), t)
	checkNoFile(fmt.Sprintf("%s/mycommit2", dstRepo), t)

	// Run a Pull/Recv operation to fetch all commits:
	s3Replica := NewS3Replica(path.Join("pachyderm-test", RandSeq(20)))
	err := Pull(srcRepo, "", s3Replica)
	check(err, t)
<<<<<<< HEAD

	err = s3Replica.Pull("", NewLocalReplica(dstRepo))
	check(err, t)
=======
	check(Pull(srcRepo, transid, repo2Recv), t)
>>>>>>> c42c8aa4

	// Verify that files from both commits are present:
	checkFile(fmt.Sprintf("%s/mycommit1/myfile1", dstRepo), "foo", t)
	checkFile(fmt.Sprintf("%s/mycommit2/myfile2", dstRepo), "bar", t)
	checkFile(fmt.Sprintf("%s/master/myfile1", dstRepo), "foo", t)
	checkFile(fmt.Sprintf("%s/master/myfile2", dstRepo), "bar", t)
}

// TestHoldRelease creates one-off commit named after a UUID, to ensure a data consumer can always access data in a commit, even if the original commit is deleted.
func TestHoldRelease(t *testing.T) {
	srcRepo := "repo_TestHoldRelease"
	check(Init(srcRepo), t)

	// Write a file "myfile" with contents "foo":
	master_fn := fmt.Sprintf("%s/master/myfile", srcRepo)
	writeFile(master_fn, "foo", t)
	checkFile(master_fn, "foo", t)

	// Create a commit "mycommit" and verify "myfile" exists:
	mycommit_fn := fmt.Sprintf("%s/mycommit/myfile", srcRepo)
	check(Commit(srcRepo, "mycommit", "master"), t)
	checkFile(mycommit_fn, "foo", t)

	// Grab a snapshot:
	snapshot_path, err := Hold(srcRepo, "mycommit")
	check(err, t)

	// Delete the commit from the snapshot.
	// (uses the lower-level btrfs command for now):
	mycommit_path := fmt.Sprintf("%s/mycommit", srcRepo)
	check(SubvolumeDelete(mycommit_path), t)

	// Verify that the commit path doesn't exist:
	checkNoFile(mycommit_path, t)

	// Verify that the file still exists in our snapshot:
	snapshot_fn := fmt.Sprintf("%s/myfile", snapshot_path)
	checkFile(snapshot_fn, "foo", t)
}

// Test for `Commits`: check that the sort order of CommitInfo objects is structured correctly.
// Start from:
//	// Print BTRFS hierarchy data for humans:
//	check(Log("repo", "0", func(r io.Reader) error {
//		_, err := io.Copy(os.Stdout, r)
//		return err
//	}), t)

// TestFindNew, which is basically like `git diff`. Corresponds to `find-new` in btrfs.
func TestFindNew(t *testing.T) {
	repoName := "repo_TestFindNew"
	check(Init(repoName), t)

	checkFindNew := func(want []string, repo, branch, transid string) {
		got, err := FindNew(repo, branch, transid)
		check(err, t)
		t.Logf("checkFindNew(%v, %v, %v) -> %v", repo, branch, transid, got)

		// handle nil and empty slice the same way:
		if len(want) == 0 && len(got) == 0 {
			return
		}

		if !reflect.DeepEqual(want, got) {
			t.Fatalf("wanted %v, got %v for FindNew(%v, %v, %v)", want, got, repo, branch, transid)
		}

	}

	// Get a transaction ID for the first commit:
	transid0, err := Transid(repoName, "t0")
	check(err, t)

	// There are no new files upon repo creation:
	checkFindNew([]string{}, repoName, "t0", transid0)

	// A new, uncommited file is returned in the list:
	writeFile(fmt.Sprintf("%s/master/myfile1", repoName), "foo", t)
	checkFindNew([]string{"myfile1"}, repoName, "master", transid0)

	// When that file is commited, then it still shows up in the delta since transid0:
	check(Commit(repoName, "mycommit1", "master"), t)
	// TODO(rw, jd) Shouldn't this pass?
	checkFindNew([]string{"myfile1"}, repoName, "mycommit1", transid0)

	// Get a transaction ID for the second commit:
	transid1, err := Transid(repoName, "mycommit1")
	check(err, t)

	// The file doesn't show up in the delta since the new transaction:
	checkFindNew([]string{}, repoName, "mycommit1", transid1)

	// Sanity check: the old delta still gives the same result:
	checkFindNew([]string{"myfile1"}, repoName, "master", transid0)
}

func TestFilenamesWithSpaces(t *testing.T) {
	repoName := "repo_TestFilenamesWithSpaces"
	check(Init(repoName), t)

	err := Branch(repoName, "t0", "my_branch")
	check(err, t)

	fn := fmt.Sprintf("%s/my_branch/my file", repoName)
	writeFile(fn, "some content", t)
	checkFile(fn, "some content", t)
}

func TestFilenamesWithSlashesFail(t *testing.T) {
	repoName := "repo_TestFilenamesWithSlashesFail"
	check(Init(repoName), t)

	err := Branch(repoName, "t0", "my_branch")
	check(err, t)

	fn := fmt.Sprintf("%s/my_branch/my/file", repoName)
	_, err = Create(fn)
	if err == nil {
		t.Fatalf("expected filename with slash to fail")
	}
}

// Case: create, delete, edit files and check that the filenames correspond to the changes ones.

// go test coverage<|MERGE_RESOLUTION|>--- conflicted
+++ resolved
@@ -8,11 +8,8 @@
 	"log"
 	"os"
 	"path"
-<<<<<<< HEAD
+	"reflect"
 	"runtime/debug"
-=======
-	"reflect"
->>>>>>> c42c8aa4
 	"strings"
 	"sync"
 	"testing"
@@ -241,8 +238,6 @@
 	checkFile(fmt.Sprintf("%s/mycommit2/myfile2", dstRepo), "bar", t)
 }
 
-// TestSendWithMissingIntermediateCommitIsCorrect(?) // ? means we don't know what the behavior is.
-
 // TestBranchesAreNotReplicated // this is a known property, but not desirable long term
 // TestCommitsAreReplicated // Uses Send and Recv
 func TestCommitsAreReplicated(t *testing.T) {
@@ -293,7 +288,6 @@
 	checkFile(fmt.Sprintf("%s/mycommit1/myfile1", dstRepo), "foo", t)
 	checkFile(fmt.Sprintf("%s/mycommit2/myfile2", dstRepo), "bar", t)
 
-<<<<<<< HEAD
 	// Now check that we can use dstRepo as the source for replication
 	// Create a second dest repo:
 	dstRepo2 := "repo_TestCommitsAreReplicated_dst2"
@@ -314,10 +308,10 @@
 	checkFile(fmt.Sprintf("%s/master/myfile2", dstRepo), "bar", t)
 }
 
-func TestS3Replica(t *testing.T) {
-=======
 // TestSendWithMissingIntermediateCommitIsCorrect(?) // ? means we don't know what the behavior is.
 func TestSendWithMissingIntermediateCommitIsCorrect(t *testing.T) {
+	//FIXME: https://github.com/pachyderm/pfs/issues/60
+	t.Skip("Removing commits currently breaks replication, this is ok for now because users can't remove commits.")
 	// Create a source repo:
 	srcRepo := "repo_TestSendWithMissingIntermediateCommitIsCorrect_src"
 	check(Init(srcRepo), t)
@@ -343,17 +337,14 @@
 
 	// Create a destination repo:
 	dstRepo := "repo_TestSendWithMissingIntermediateCommitIsCorrect_dst"
-	check(InitBare(dstRepo), t)
+	check(InitReplica(dstRepo), t)
 
 	// Verify that the commits "mycommit1" and "mycommit2" do not exist in destination:
 	checkNoFile(fmt.Sprintf("%s/mycommit1", dstRepo), t)
 	checkNoFile(fmt.Sprintf("%s/mycommit2", dstRepo), t)
 
 	// Run a Pull/Recv operation to fetch all commits:
-	repo2Recv := func(r io.Reader) error { return Recv(dstRepo, r) }
-	transid, err := Transid(srcRepo, "t0")
-	check(err, t)
-	check(Pull(srcRepo, transid, repo2Recv), t)
+	check(Pull(srcRepo, "t0", NewLocalReplica(dstRepo)), t)
 
 	// Verify that the commit "mycommit1" does not exist and "mycommit2" does in the destination repo:
 	t.Skipf("TODO(jd,rw): no files were synced")
@@ -375,13 +366,10 @@
 
 	// Create a destination repo:
 	dstRepo := "repo_TestBranchesAreNotImplicitlyReplicated_dst"
-	check(InitBare(dstRepo), t)
+	check(InitReplica(dstRepo), t)
 
 	// Run a Pull/Recv operation to fetch all commits on master:
-	repo2Recv := func(r io.Reader) error { return Recv(dstRepo, r) }
-	transid, err := Transid(srcRepo, "t0")
-	check(err, t)
-	check(Pull(srcRepo, transid, repo2Recv), t)
+	check(Pull(srcRepo, "", NewLocalReplica(dstRepo)), t)
 
 	// Verify that only the commits are replicated, not branches:
 	commitFilename := fmt.Sprintf("%s/mycommit", dstRepo)
@@ -393,9 +381,7 @@
 	checkNoFile(fmt.Sprintf("%s/mybranch", dstRepo), t)
 }
 
-// TestCommitsAreReplicated // Uses Send and Recv
-func TestCommitsAreReplicated(t *testing.T) {
->>>>>>> c42c8aa4
+func TestS3Replica(t *testing.T) {
 	// Create a source repo:
 	srcRepo := "repo_TestS3Replica_src"
 	check(Init(srcRepo), t)
@@ -434,17 +420,14 @@
 	checkNoFile(fmt.Sprintf("%s/mycommit1", dstRepo), t)
 	checkNoFile(fmt.Sprintf("%s/mycommit2", dstRepo), t)
 
-	// Run a Pull/Recv operation to fetch all commits:
+	// Run a Pull to push all commits to s3
 	s3Replica := NewS3Replica(path.Join("pachyderm-test", RandSeq(20)))
 	err := Pull(srcRepo, "", s3Replica)
 	check(err, t)
-<<<<<<< HEAD
-
+
+	// Pull commits from s3 to a new local replica
 	err = s3Replica.Pull("", NewLocalReplica(dstRepo))
 	check(err, t)
-=======
-	check(Pull(srcRepo, transid, repo2Recv), t)
->>>>>>> c42c8aa4
 
 	// Verify that files from both commits are present:
 	checkFile(fmt.Sprintf("%s/mycommit1/myfile1", dstRepo), "foo", t)
@@ -498,10 +481,10 @@
 	repoName := "repo_TestFindNew"
 	check(Init(repoName), t)
 
-	checkFindNew := func(want []string, repo, branch, transid string) {
-		got, err := FindNew(repo, branch, transid)
+	checkFindNew := func(want []string, repo, from, to string) {
+		got, err := FindNew(repo, from, to)
 		check(err, t)
-		t.Logf("checkFindNew(%v, %v, %v) -> %v", repo, branch, transid, got)
+		t.Logf("checkFindNew(%v, %v, %v) -> %v", repo, from, to, got)
 
 		// handle nil and empty slice the same way:
 		if len(want) == 0 && len(got) == 0 {
@@ -509,36 +492,28 @@
 		}
 
 		if !reflect.DeepEqual(want, got) {
-			t.Fatalf("wanted %v, got %v for FindNew(%v, %v, %v)", want, got, repo, branch, transid)
+			t.Fatalf("wanted %v, got %v for FindNew(%v, %v, %v)", want, got, repo, from, to)
 		}
 
 	}
 
-	// Get a transaction ID for the first commit:
-	transid0, err := Transid(repoName, "t0")
-	check(err, t)
-
 	// There are no new files upon repo creation:
-	checkFindNew([]string{}, repoName, "t0", transid0)
+	checkFindNew([]string{}, repoName, "t0", "t0")
 
 	// A new, uncommited file is returned in the list:
 	writeFile(fmt.Sprintf("%s/master/myfile1", repoName), "foo", t)
-	checkFindNew([]string{"myfile1"}, repoName, "master", transid0)
+	checkFindNew([]string{"myfile1"}, repoName, "t0", "master")
 
 	// When that file is commited, then it still shows up in the delta since transid0:
 	check(Commit(repoName, "mycommit1", "master"), t)
 	// TODO(rw, jd) Shouldn't this pass?
-	checkFindNew([]string{"myfile1"}, repoName, "mycommit1", transid0)
-
-	// Get a transaction ID for the second commit:
-	transid1, err := Transid(repoName, "mycommit1")
-	check(err, t)
+	checkFindNew([]string{"myfile1"}, repoName, "t0", "mycommit1")
 
 	// The file doesn't show up in the delta since the new transaction:
-	checkFindNew([]string{}, repoName, "mycommit1", transid1)
+	checkFindNew([]string{}, repoName, "mycommit1", "mycommit1")
 
 	// Sanity check: the old delta still gives the same result:
-	checkFindNew([]string{"myfile1"}, repoName, "master", transid0)
+	checkFindNew([]string{"myfile1"}, repoName, "t0", "master")
 }
 
 func TestFilenamesWithSpaces(t *testing.T) {
