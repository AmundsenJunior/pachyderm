--- conflicted
+++ resolved
@@ -378,9 +378,8 @@
 	deploy.PersistentFlags().StringVar(&logLevel, "log-level", "info", "The level of log messages to print options are, from least to most verbose: \"error\", \"info\", \"debug\".")
 	deploy.PersistentFlags().BoolVar(&enableDash, "dashboard", false, "Deploy the Pachyderm UI along with Pachyderm (experimental). After deployment, run \"pachctl port-forward\" to connect")
 	deploy.PersistentFlags().BoolVar(&dashOnly, "dashboard-only", false, "Only deploy the Pachyderm UI (experimental), without the rest of pachyderm. This is for launching the UI adjacent to an existing Pachyderm cluster. After deployment, run \"pachctl port-forward\" to connect")
-<<<<<<< HEAD
 	deploy.PersistentFlags().StringVar(&registry, "registry", "", "The registry to pull images from.")
-	deploy.PersistentFlags().StringVar(&dashImage, "dash-image", defaultDashImage, "Image URL for pachyderm dashboard")
+	deploy.PersistentFlags().StringVar(&dashImage, "dash-image", "", "Image URL for pachyderm dashboard")
 
 	deploy.AddCommand(
 		deployLocal,
@@ -388,19 +387,11 @@
 		deployGoogle,
 		deployMicrosoft,
 		deployCustom,
+		deployStorage,
 		listImages,
 		exportImages,
 		importImages,
 	)
-=======
-	deploy.PersistentFlags().StringVar(&dashImage, "dash-image", "", "Image URL for pachyderm dashboard")
-	deploy.AddCommand(deployLocal)
-	deploy.AddCommand(deployAmazon)
-	deploy.AddCommand(deployGoogle)
-	deploy.AddCommand(deployMicrosoft)
-	deploy.AddCommand(deployCustom)
-	deploy.AddCommand(deployStorage)
->>>>>>> bc06eb02
 
 	// Flags for setting pachd resource requests. These should rarely be set --
 	// only if we get the defaults wrong, or users have an unusual access pattern
