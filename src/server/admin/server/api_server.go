--- conflicted
+++ resolved
@@ -328,33 +328,6 @@
 	return result
 }
 
-<<<<<<< HEAD
-func pipelineInfoToRequest(pi *pps.PipelineInfo) *pps.CreatePipelineRequest {
-	return &pps.CreatePipelineRequest{
-		Pipeline:           pi.Pipeline,
-		Transform:          pi.Transform,
-		ParallelismSpec:    pi.ParallelismSpec,
-		Egress:             pi.Egress,
-		OutputBranch:       pi.OutputBranch,
-		ScaleDownThreshold: pi.ScaleDownThreshold,
-		ResourceRequests:   pi.ResourceRequests,
-		ResourceLimits:     pi.ResourceLimits,
-		Input:              pi.Input,
-		Description:        pi.Description,
-		CacheSize:          pi.CacheSize,
-		EnableStats:        pi.EnableStats,
-		MaxQueueSize:       pi.MaxQueueSize,
-		Service:            pi.Service,
-		ChunkSpec:          pi.ChunkSpec,
-		DatumTimeout:       pi.DatumTimeout,
-		JobTimeout:         pi.JobTimeout,
-		PodPatch:           pi.PodPatch,
-		PodSpec:            pi.PodSpec,
-	}
-}
-
-=======
->>>>>>> f03457d1
 func (a *apiServer) Restore(restoreServer admin.API_RestoreServer) (retErr error) {
 	func() { a.Log(nil, nil, nil, 0) }()
 	defer func(start time.Time) { a.Log(nil, nil, retErr, time.Since(start)) }(time.Now())
