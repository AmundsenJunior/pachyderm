--- conflicted
+++ resolved
@@ -511,17 +511,7 @@
 			}); err != nil {
 				return err
 			}
-<<<<<<< HEAD
 			add(&repoInfo.Branches, branchInfo.Branch)
-=======
-			repoInfo := &pfs.RepoInfo{}
-			if err := repos.Update(parent.Repo.Name, repoInfo, func() error {
-				add(&repoInfo.Branches, branchInfo.Branch)
-				return nil
-			}); err != nil {
-				return err
-			}
->>>>>>> 7fbd6199
 			if len(branchInfo.Provenance) > 0 && treeRef == nil {
 				return fmt.Errorf("cannot start a commit on an output branch")
 			}
