package server

import (
	pfsclient "github.com/pachyderm/pachyderm/src/client/pfs"
	"github.com/pachyderm/pachyderm/src/server/pfs/drive"
	"github.com/pachyderm/pachyderm/src/server/pkg/metrics"
	"github.com/pachyderm/pachyderm/src/server/pkg/obj"
)

<<<<<<< HEAD
var (
	blockSize    = 8 * 1024 * 1024   // 8 Megabytes
	maxBlockSize = 100 * 1024 * 1024 // 100 MB max for blocks of any type (LINE, JSON, NONE)
	// MaxMsgSize is used to define the GRPC frame size, which we need to be greater than a block
	MaxMsgSize = 3 * blockSize
)

=======
>>>>>>> 605d82cb
// Valid object storage backends
const (
	MinioBackendEnvVar     = "MINIO"
	AmazonBackendEnvVar    = "AMAZON"
	GoogleBackendEnvVar    = "GOOGLE"
	MicrosoftBackendEnvVar = "MICROSOFT"
)

// APIServer represents and api server.
type APIServer interface {
	pfsclient.APIServer
}

// NewAPIServer creates an APIServer.
func NewAPIServer(driver drive.Driver, reporter *metrics.Reporter) APIServer {
	return newAPIServer(driver, reporter)
}

// NewLocalBlockAPIServer creates a BlockAPIServer.
func NewLocalBlockAPIServer(dir string) (pfsclient.BlockAPIServer, error) {
	return newLocalBlockAPIServer(dir)
}

// NewObjBlockAPIServer create a BlockAPIServer from an obj.Client.
func NewObjBlockAPIServer(dir string, cacheBytes int64, objClient obj.Client) (pfsclient.BlockAPIServer, error) {
	return newObjBlockAPIServer(dir, cacheBytes, objClient)
}

// NewBlockAPIServer creates a BlockAPIServer using the credentials
// it finds in the environment
func NewBlockAPIServer(dir string, cacheBytes int64, backend string) (pfsclient.BlockAPIServer, error) {
	switch backend {
	case MinioBackendEnvVar:
		// S3 compatible doesn't like leading slashes
		if len(dir) > 0 && dir[0] == '/' {
			dir = dir[1:]
		}
		blockAPIServer, err := newMinioBlockAPIServer(dir, cacheBytes)
		if err != nil {
			return nil, err
		}
		return blockAPIServer, nil
	case AmazonBackendEnvVar:
		// amazon doesn't like leading slashes
		if len(dir) > 0 && dir[0] == '/' {
			dir = dir[1:]
		}
		blockAPIServer, err := newAmazonBlockAPIServer(dir, cacheBytes)
		if err != nil {
			return nil, err
		}
		return blockAPIServer, nil
	case GoogleBackendEnvVar:
		// TODO figure out if google likes leading slashses
		blockAPIServer, err := newGoogleBlockAPIServer(dir, cacheBytes)
		if err != nil {
			return nil, err
		}
		return blockAPIServer, nil
	case MicrosoftBackendEnvVar:
		blockAPIServer, err := newMicrosoftBlockAPIServer(dir, cacheBytes)
		if err != nil {
			return nil, err
		}
		return blockAPIServer, nil
	default:
		return NewLocalBlockAPIServer(dir)
	}
}<|MERGE_RESOLUTION|>--- conflicted
+++ resolved
@@ -7,16 +7,6 @@
 	"github.com/pachyderm/pachyderm/src/server/pkg/obj"
 )
 
-<<<<<<< HEAD
-var (
-	blockSize    = 8 * 1024 * 1024   // 8 Megabytes
-	maxBlockSize = 100 * 1024 * 1024 // 100 MB max for blocks of any type (LINE, JSON, NONE)
-	// MaxMsgSize is used to define the GRPC frame size, which we need to be greater than a block
-	MaxMsgSize = 3 * blockSize
-)
-
-=======
->>>>>>> 605d82cb
 // Valid object storage backends
 const (
 	MinioBackendEnvVar     = "MINIO"
