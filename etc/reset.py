#!/usr/bin/env python3

import os
import sys
import time
import select
import logging
import argparse
import threading
import subprocess

ETCD_IMAGE = "quay.io/coreos/etcd:v3.3.5"

LOG_LEVELS = {
    "critical": logging.CRITICAL,
    "error": logging.ERROR,
    "warning": logging.WARNING,
    "info": logging.INFO,
    "debug": logging.DEBUG,
}

LOG_COLORS = {
    "critical": "\x1b[31;1m",
    "error": "\x1b[31;1m",
    "warning": "\x1b[33;1m",
}

log = logging.getLogger(__name__)
handler = logging.StreamHandler()
handler.setFormatter(logging.Formatter("%(levelname)s:%(message)s"))
log.addHandler(handler)

class ExcThread(threading.Thread):
    def __init__(self, target):
        super().__init__(target=target)
        self.error = None

    def run(self):
        try:
            self._target()
        except Exception as e:
            self.error = e

def join(*targets):
    threads = []

    for target in targets:
        t = ExcThread(target)
        t.start()
        threads.append(t)

    for t in threads:
        t.join()
    for t in threads:
        if t.error is not None:
            raise Exception("Thread error") from t.error

class Output:
    def __init__(self, pipe, level):
        self.pipe = pipe
        self.level = level
        self.lines = []

class ProcessResult:
    def __init__(self, rc, stdout, stderr):
        self.rc = rc
        self.stdout = stdout
        self.stderr = stderr

class DefaultDriver:
    def available(self):
        return True

    def clear(self):
        if run("yes | pachctl delete all", shell=True, raise_on_error=False).rc != 0:
            log.error("could not call `pachctl delete all`; most likely this just means that a pachyderm cluster hasn't been setup, but may indicate a bad state")

    def start(self):
        pass

    def inspect(self):
        pass

    def push_images(self, deploy_version, dash_image):
        pass

    def wait(self):
        while suppress("pachctl", "version") != 0:
            log.info("Waiting for pachyderm to come up...")
            time.sleep(1)

class MinikubeDriver(DefaultDriver):
    def available(self):
        return run("which", "minikube", raise_on_error=False).rc == 0

    def clear(self):
        run("minikube", "delete")

    def start(self):
        run("minikube", "start")

        while suppress("minikube", "status") != 0:
            log.info("Waiting for minikube to come up...")
            time.sleep(1)

    def push_images(self, deploy_version, dash_image):
        run("./etc/kube/push-to-minikube.sh", "pachyderm/pachd:{}".format(deploy_version))
        run("./etc/kube/push-to-minikube.sh", "pachyderm/worker:{}".format(deploy_version))
        run("./etc/kube/push-to-minikube.sh", ETCD_IMAGE)
        run("./etc/kube/push-to-minikube.sh", dash_image)

<<<<<<< HEAD
class MicroK8sDriver(DefaultDriver):
    def available(self):
        return run("which", "microk8s.kubectl", raise_on_error=False).rc == 0

    def clear(self):
        # `microk8s.reset` doesn't clear out cluster pods, so we'll go ahead
        # and do that through pachctl functionality if possible
        if run("yes | pachctl delete all", shell=True, raise_on_error=False).rc != 0:
            log.error("could not call `pachctl delete all`; most likely this just means that a pachyderm cluster hasn't been setup, but may indicate a bad state")

        run("microk8s.stop")

    def start(self):
        # starting microk8s immediately after stopping it can fail, so try a
        # few times
        for i in range(5):
            if run("microk8s.start", raise_on_error=False).rc == 0:
                break
            time.sleep(1)

        # `microk8s.reset` has a couple of issues:
        # 1) it can fail when called immediately after `microk8s.start`
        # 2) it doesn't always output a proper return code when there's an error
        stderr = None
        for i in range(5):
            stderr = run("microk8s.reset").stderr
            if len(stderr) == 0:
                break
            time.sleep(1)
        if len(stderr) > 0:
            raise Exception("reset failed")

        while suppress("microk8s.status") != 0:
            log.info("Waiting for microk8s to come up...")
            time.sleep(1)

    def inspect(self):
        # get output of `microk8s.inspect`, as it may include a warning about
        # firewall rules that need to be changed in order for it to work
        run("microk8s.inspect")

    def push_images(self, deploy_version, dash_image):
        run("./etc/kube/push-to-microk8s.sh", "pachyderm/pachd:{}".format(deploy_version))
        run("./etc/kube/push-to-microk8s.sh", "pachyderm/worker:{}".format(deploy_version))
        run("./etc/kube/push-to-microk8s.sh", ETCD_IMAGE)
        run("./etc/kube/push-to-microk8s.sh", dash_image)

    def wait(self):
        while suppress("pachctl", "version") != 0:
            log.info("Waiting for pachyderm to come up...")
            time.sleep(1)

=======
>>>>>>> 71b76a48
def parse_log_level(s):
    try:
        return LOG_LEVELS[s]
    except KeyError:
        raise Exception("Unknown log level: {}".format(s))

def redirect_to_logger(stdout, stderr):
    for io in select.select([stdout.pipe, stderr.pipe], [], [], 1000)[0]:
        line = io.readline().decode().rstrip()

        if line == "":
            continue

        dest = stdout if io == stdout.pipe else stderr
        log.log(LOG_LEVELS[dest.level], "{}{}\x1b[0m".format(LOG_COLORS.get(dest.level, ""), line))
        dest.lines.append(line)

def run(cmd, *args, raise_on_error=True, shell=False, stdout_log_level="info", stderr_log_level="error"):
    log.debug("Running `%s %s`", cmd, " ".join(args))

    proc = subprocess.Popen([cmd, *args], shell=shell, stdout=subprocess.PIPE, stderr=subprocess.PIPE)
    stdout = Output(proc.stdout, stdout_log_level)
    stderr = Output(proc.stderr, stderr_log_level)

    while proc.poll() is None:
        redirect_to_logger(stdout, stderr)
    redirect_to_logger(stdout, stderr)

    rc = proc.wait()

    if raise_on_error and rc != 0:
        raise Exception("Unexpected return code for `{} {}`: {}".format(cmd, " ".join(args), rc))

    return ProcessResult(rc, "\n".join(stdout.lines), "\n".join(stderr.lines))

def capture(cmd, *args, shell=False):
    return run(cmd, *args, shell=shell, stdout_log_level="debug").stdout

def suppress(cmd, *args):
    return run(cmd, *args, stdout_log_level="debug", stderr_log_level="debug", raise_on_error=False).rc

def get_pachyderm(deploy_version):
    log.info("Deploying pachd:{}".format(deploy_version))

    should_download = suppress("which", "pachctl") != 0 \
        or capture("pachctl", "version", "--client-only") != deploy_version

    if should_download:
        release_url = "https://github.com/pachyderm/pachyderm/releases/download/v{}/pachctl_{}_linux_amd64.tar.gz".format(deploy_version, deploy_version)
        outpath = os.path.join(os.environ["GOPATH"], "bin")
        filepath = "pachctl_{}_linux_amd64/pachctl".format(deploy_version)
        run("curl -L {} | tar -C \"{}\" --strip-components=1 -xzf - {}".format(release_url, outpath, filepath), shell=True)

    run("docker", "pull", "pachyderm/pachd:{}".format(deploy_version))
    run("docker", "pull", "pachyderm/worker:{}".format(deploy_version))

def main():
    parser = argparse.ArgumentParser(description="Recompiles pachyderm tooling and restarts the cluster with a clean slate.")
    parser.add_argument("--no-deploy", default=False, action="store_true", help="Disables deployment")
    parser.add_argument("--deploy-args", default="", help="Arguments to be passed into `pachctl deploy`")
    parser.add_argument("--deploy-version", default="local", help="Sets the deployment version")
    parser.add_argument("--log-level", default="info", type=parse_log_level, help="Sets the log level; defaults to 'info', other options include 'critical', 'error', 'warning', and 'debug'")
    args = parser.parse_args()

    log.setLevel(args.log_level)

    if "GOPATH" not in os.environ:
        log.critical("Must set GOPATH")
        sys.exit(1)
    if not args.no_deploy and "PACH_CA_CERTS" in os.environ:
        log.critical("Must unset PACH_CA_CERTS\nRun:\nunset PACH_CA_CERTS", file=sys.stderr)
        sys.exit(1)
    if args.deploy_version == "local" and not os.getcwd().startswith(os.path.join(os.environ["GOPATH"], "src", "github.com", "pachyderm", "pachyderm")):
        log.critical("Must be in a Pachyderm client", file=sys.stderr)
        sys.exit(1)

    if MinikubeDriver().available():
        log.info("using the minikube driver")
        driver = MinikubeDriver()
    else:
        log.info("using the k8s for docker driver")
        log.warning("with this driver, it's not possible to fully reset the cluster")
        driver = DefaultDriver()

    driver.clear()

    gopath = os.environ["GOPATH"]

    if args.deploy_version == "local":
        os.chdir(os.path.join(gopath, "src", "github.com", "pachyderm", "pachyderm"))
        
        try:
            os.remove(os.path.join(gopath, "bin", "pachctl"))
        except:
            pass

        join(
            driver.start,
            lambda: run("make", "install"),
            lambda: run("make", "docker-build"),
        )
    else:
        join(
            driver.start,
            lambda: get_pachyderm(args.deploy_version),
        )

    driver.inspect()

    version = capture("pachctl", "version", "--client-only")
    log.info("Deploy pachyderm version v{}".format(version))

    while suppress("pachctl", "version", "--client-only") != 0:
        log.info("Waiting for pachctl to build...")
        time.sleep(1)

    run("which", "pachctl")

    dash_image = capture("pachctl deploy local -d --dry-run | jq -r '.. | select(.name? == \"dash\" and has(\"image\")).image'", shell=True)
    grpc_proxy_image = capture("pachctl deploy local -d --dry-run | jq -r '.. | select(.name? == \"grpc-proxy\").image'", shell=True)

    run("docker", "pull", dash_image)
    run("docker", "pull", grpc_proxy_image)
    run("docker", "pull", ETCD_IMAGE)
    driver.push_images(args.deploy_version, dash_image)

    if not args.no_deploy:
        if args.deploy_version == "local":
            run("pachctl deploy local -d {}".format(args.deploy_args), shell=True)
        else:
            run("pachctl deploy local -d {} --dry-run | sed \"s/:local/:{}/g\" | kubectl create -f -".format(args.deploy_args, args.deploy_version), shell=True)

        driver.wait()

    run("killall", "kubectl", raise_on_error=False)

if __name__ == "__main__":
    main()<|MERGE_RESOLUTION|>--- conflicted
+++ resolved
@@ -109,61 +109,6 @@
         run("./etc/kube/push-to-minikube.sh", ETCD_IMAGE)
         run("./etc/kube/push-to-minikube.sh", dash_image)
 
-<<<<<<< HEAD
-class MicroK8sDriver(DefaultDriver):
-    def available(self):
-        return run("which", "microk8s.kubectl", raise_on_error=False).rc == 0
-
-    def clear(self):
-        # `microk8s.reset` doesn't clear out cluster pods, so we'll go ahead
-        # and do that through pachctl functionality if possible
-        if run("yes | pachctl delete all", shell=True, raise_on_error=False).rc != 0:
-            log.error("could not call `pachctl delete all`; most likely this just means that a pachyderm cluster hasn't been setup, but may indicate a bad state")
-
-        run("microk8s.stop")
-
-    def start(self):
-        # starting microk8s immediately after stopping it can fail, so try a
-        # few times
-        for i in range(5):
-            if run("microk8s.start", raise_on_error=False).rc == 0:
-                break
-            time.sleep(1)
-
-        # `microk8s.reset` has a couple of issues:
-        # 1) it can fail when called immediately after `microk8s.start`
-        # 2) it doesn't always output a proper return code when there's an error
-        stderr = None
-        for i in range(5):
-            stderr = run("microk8s.reset").stderr
-            if len(stderr) == 0:
-                break
-            time.sleep(1)
-        if len(stderr) > 0:
-            raise Exception("reset failed")
-
-        while suppress("microk8s.status") != 0:
-            log.info("Waiting for microk8s to come up...")
-            time.sleep(1)
-
-    def inspect(self):
-        # get output of `microk8s.inspect`, as it may include a warning about
-        # firewall rules that need to be changed in order for it to work
-        run("microk8s.inspect")
-
-    def push_images(self, deploy_version, dash_image):
-        run("./etc/kube/push-to-microk8s.sh", "pachyderm/pachd:{}".format(deploy_version))
-        run("./etc/kube/push-to-microk8s.sh", "pachyderm/worker:{}".format(deploy_version))
-        run("./etc/kube/push-to-microk8s.sh", ETCD_IMAGE)
-        run("./etc/kube/push-to-microk8s.sh", dash_image)
-
-    def wait(self):
-        while suppress("pachctl", "version") != 0:
-            log.info("Waiting for pachyderm to come up...")
-            time.sleep(1)
-
-=======
->>>>>>> 71b76a48
 def parse_log_level(s):
     try:
         return LOG_LEVELS[s]
